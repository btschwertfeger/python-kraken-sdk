# -*- coding: utf-8 -*-
# Copyright (C) 2023 Benjamin Thomas Schwertfeger
# GitHub: https://github.com/btschwertfeger
#
# Template workflow to run pre-commit.
#

name: Pre-Commit

on:
  workflow_call:

permissions: read-all

jobs:
  Pre-Commit:
    runs-on: ubuntu-latest
    steps:
      - uses: actions/checkout@9bb56186c3b09b4f86b1c65136769dd318469633 # v4.1.2
<<<<<<< HEAD
      - uses: actions/setup-python@0a5c61591373683505ea898e09a3ea4f39ef2b9c # v5.0.0
=======
      - uses: actions/setup-python@82c7e631bb3cdc910f68e0081d67478d79c6982d # v5.1.0
>>>>>>> 01d07452
      - uses: pre-commit/action@v3.0.1<|MERGE_RESOLUTION|>--- conflicted
+++ resolved
@@ -17,9 +17,5 @@
     runs-on: ubuntu-latest
     steps:
       - uses: actions/checkout@9bb56186c3b09b4f86b1c65136769dd318469633 # v4.1.2
-<<<<<<< HEAD
-      - uses: actions/setup-python@0a5c61591373683505ea898e09a3ea4f39ef2b9c # v5.0.0
-=======
       - uses: actions/setup-python@82c7e631bb3cdc910f68e0081d67478d79c6982d # v5.1.0
->>>>>>> 01d07452
       - uses: pre-commit/action@v3.0.1