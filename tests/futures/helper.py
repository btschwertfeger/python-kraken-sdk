--- conflicted
+++ resolved
@@ -70,11 +70,6 @@
                 log = logfile.read()
         except FileNotFoundError:
             pass
-
-<<<<<<< HEAD
+          
         with Path("futures_ws.log").open("w", encoding="utf-8") as logfile:
-            logfile.write(f"{log}\n{msg}")
-=======
-        with open("futures_ws.log", "w", encoding="utf-8") as logfile:
-            logfile.write(f"{log}\n{message}")
->>>>>>> 8072cb95
+            logfile.write(f"{log}\n{msg}")