--- conflicted
+++ resolved
@@ -137,15 +137,11 @@
 
     @ensure_string("extra_params")
     @lru_cache()
-<<<<<<< HEAD
     def get_tick_types(
         self: Market,
         *,
         extra_params: Optional[dict] = None,
-    ) -> List[str]:
-=======
-    def get_tick_types(self: Market) -> list[str]:
->>>>>>> 31f938a8
+    ) -> list[str]:
         """
         Retrieve the available tick types that can be used for example to access
         the :func:`kraken.futures.Market.get_ohlc` endpoint.
@@ -174,16 +170,12 @@
 
     @ensure_string("extra_params")
     @lru_cache()
-<<<<<<< HEAD
     def get_tradeable_products(
         self: Market,
         tick_type: str,
         *,
         extra_params: Optional[dict] = None,
-    ) -> List[str]:
-=======
-    def get_tradeable_products(self: Market, tick_type: str) -> list[str]:
->>>>>>> 31f938a8
+    ) -> list[str]:
         """
         Retrieve a list containing the tradeable assets on the futures market.
 
@@ -213,17 +205,13 @@
 
     @ensure_string("extra_params")
     @lru_cache()
-<<<<<<< HEAD
     def get_resolutions(
         self: Market,
         tick_type: str,
         tradeable: str,
         *,
         extra_params: Optional[dict] = None,
-    ) -> List[str]:
-=======
-    def get_resolutions(self: Market, tick_type: str, tradeable: str) -> list[str]:
->>>>>>> 31f938a8
+    ) -> list[str]:
         """
         Retrieve the list of available resolutions for a specific asset.
 
@@ -727,13 +715,9 @@
     def set_leverage_preference(
         self: Market,
         symbol: str,
-<<<<<<< HEAD
-        maxLeverage: Optional[Union[str, int, float]] = None,
-        *,
-        extra_params: Optional[dict] = None,
-=======
         maxLeverage: Optional[str | float] = None,
->>>>>>> 31f938a8
+        *,
+        extra_params: Optional[dict] = None,
     ) -> dict:
         """
         Set a new leverage preference for a specific futures contract.
