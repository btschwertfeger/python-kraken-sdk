#!/usr/bin/env python
# -*- coding: utf-8 -*-
# Copyright (C) 2023 Benjamin Thomas Schwertfeger
# GitHub: https://github.com/btschwertfeger
#

"""Module that implements the Kraken Trade Spot client"""

from __future__ import annotations

from decimal import Decimal
from functools import lru_cache
from math import floor
from typing import Optional, TypeVar

from kraken.base_api import KrakenBaseSpotAPI, defined, ensure_string
from kraken.spot.market import Market

Self = TypeVar("Self")


class Trade(KrakenBaseSpotAPI):
    """
    Class that implements the Kraken Trade Spot client

    :param key: Spot API public key (default: ``""``)
    :type key: str, optional
    :param secret: Spot API secret key (default: ``""``)
    :type secret: str, optional
    :param url: The URL to access the Kraken API (default: https://api.kraken.com)
    :type url: str, optional
    :param sandbox: Use the sandbox (not supported for Spot trading so far, default: ``False``)
    :type sandbox: bool, optional

    .. code-block:: python
        :linenos:
        :caption: Spot Trade: Create the trade client

        >>> from kraken.spot import Trade
        >>> trade = Trade() # unauthenticated
        >>> auth_trade = Trade(key="api-key", secret="secret-key") # authenticated

    .. code-block:: python
        :linenos:
        :caption: Spot Trade: Create the trade client as context manager

        >>> from kraken.spot import Trade
        >>> with Trade(key="api-key", secret="secret-key") as trade:
        ...     print(trade.create_order(...))

    """

    def __init__(
        self: Trade,
        key: str = "",
        secret: str = "",
        url: str = "",
    ) -> None:
        super().__init__(key=key, secret=secret, url=url)
        self.__market: Market = Market()

    def __enter__(self: Self) -> Self:
        super().__enter__()
        return self

    @ensure_string("oflags")
    def create_order(  # noqa: PLR0913 PLR0912
        self: Trade,
        ordertype: str,
        side: str,
        pair: str,
        volume: str | float,
        price: Optional[str | float] = None,
        price2: Optional[str | float] = None,
        trigger: Optional[str] = None,
        leverage: Optional[str] = None,
        stptype: Optional[str] = "cancel-newest",
        oflags: Optional[str | list[str]] = None,
        timeinforce: Optional[str] = None,
        displayvol: Optional[str] = None,
        starttm: Optional[str] = "0",
        expiretm: Optional[str] = None,
        close_ordertype: Optional[str] = None,
        close_price: Optional[str | float] = None,
        close_price2: Optional[str | float] = None,
        deadline: Optional[str] = None,
        userref: Optional[int] = None,
        *,
<<<<<<< HEAD
        extra_params: Optional[dict] = None,
=======
        truncate: bool = False,
        reduce_only: Optional[bool] = False,
        validate: bool = False,
>>>>>>> 31f938a8
    ) -> dict:
        """
        Create a new order and place it on the market.

        Requires the ``Create and modify orders`` permission in
        the API key settings.

        - https://docs.kraken.com/rest/#operation/addOrder

        :param ordertype: The kind of the order, one of: ``market``, ``limit``, ``take-profit``,
            ``stop-loss-limit``, ``take-profit-limit`` and ``settle-position``
            (see: https://support.kraken.com/hc/en-us/sections/200577136-Order-types)
        :type ordertype: str
        :param side: ``buy`` or ``sell``
        :type side: str
        :param pair: The asset to trade
        :type pair: str
        :param volume: The volume of the position to create
        :type volume: str | float
        :param price: The limit price for ``limit`` orders and the trigger price for orders with
            ``ordertype`` one of ``stop-loss``, ``stop-loss-limit``, ``take-profit``, and ``take-profit-limit``
        :type price: str | float, optional
        :param price2: The limit price for ``stop-loss-limit`` and ``take-profit-limit`` orders
            The price2 can also be set to absolut or relative changes.
                * Prefixed using ``+`` or ``-`` defines the change in the quote asset
                * Prefixed by # is the same as ``+`` and ``-`` but the sign is set automatically
                * The percentage sign ``%`` can be used to define relative changes.
        :type price2: str | float, optional
        :param trigger: What triggers the position of ``stop-loss``, ``stop-loss-limit``, ``take-profit``, and
            ``take-profit-limit`` orders. Will also be used for associated conditional close orders.
            Kraken will use ``last`` if nothing is specified.
        :type trigger: str, optional
        :param leverage: The leverage
        :type leverage: str | float, optional
        :param stptype: Define what cancels the order, one of ``cancel-newest``,
            ``cancel-oldest``, ``cancel-both`` (default: ``cancel-newest``)
        :type stptype: str, optional
        :param oflags: Order flags like ``post``, ``fcib``, ``fciq``, ``nomp``,
            ``viqc`` (see the referenced Kraken documentation for more information)
        :type oflags: str | List[str], optional
        :param timeinforce: how long the order remains in the orderbook, one of:
            ``GTC``, ``IOC``, ``GTD`` (see the referenced Kraken documentation for more information)
        :type timeinforce: str, optional
        :param displayvol: Define how much of the volume is visible in the orderbook (iceberg)
        :type displayvol: str | float, optional
        :param starttim: Unix timestamp or seconds defining the start time (default: ``"0"``)
        :type starttim: str, optional
        :param expiretm: Unix timestamp or time in seconds defining the expiration of the order,
            (default: ``"0"`` - i.e., no expiration)
        :type expiretm: str, optional
        :param close_ordertype: Conditional close order type, one of: ``limit``, ``stop-loss``,
            ``take-profit``, ``stop-loss-limit``, ``take-profit-limit``
            (see the referenced Kraken documentation for more information)
        :type close_ordertype: str, optional
        :param close_price: Conditional close price
        :type close_price: str | float, optional
        :param close_price2: The price2 for the conditional order - see the price2 parameter description
        :type close_price2: str | float, optional
        :param deadline: RFC3339 timestamp + {0..60} seconds that defines when the matching
            engine should reject the order.
        :type deadline: str, optional
        :param truncate: If enabled: round the ``price`` and ``volume`` to Kraken's
            maximum allowed decimal places. See https://support.kraken.com/hc/en-us/articles/4521313131540
            fore more information about decimals.
        :type truncate: bool, optional
        :param reduce_only: Reduce existing orders (default: ``False``)
        :type reduce_only: bool, optional
        :param validate: Validate the order without placing on the market (default: ``False``)
        :type validate: bool, optional
        :param userref: User reference id for example to group orders
        :type userref: int, optional
        :raises ValueError: If input is not correct
        :return: The transaction id
        :rtype: dict

        .. code-block:: python
            :linenos:
            :caption: Spot Trade: Create a market order

            >>> from kraken.spot import Trade
            >>> trade = Trade(key="api-key", secret="secret-key")
            >>> trade.create_order(
            ...     ordertype="market",
            ...     side="buy",
            ...     pair="XBTUSD",
            ...     volume="0.0001"
            ... )
            {
                'txid': ['TNGMNU-XQSRA-LKCWOK'],
                'descr': {
                    'order': 'buy 4.00000000 XBTUSD @ limit 23000.0'
                }
            }

        .. code-block:: python
            :linenos:
            :caption: Spot Trade: Create limit order

            >>> from kraken.spot import Trade
            >>> trade = Trade(key="api-key", secret="secret-key")
            >>> trade.create_order(
            ...     ordertype="limit",
            ...     side="buy",
            ...     pair="XBTUSD",
            ...     volume=4,
            ...     price=23000,
            ...     expiretm=121,
            ...     displayvol=0.5,
            ...     oflags=["post", "fcib"]
            ... )
            {
                'txid': ['TPPI2H-CUZZ2-EQR2IE'],
                'descr': {
                    'order': 'buy 4.0000 XBTUSD @ limit 23000.0'
                }
            }

        .. code-block:: python
            :linenos:
            :caption: Spot Trade: Create a stop loss order

            >>> from kraken.spot import Trade
            >>> trade = Trade(key="api-key", secret="secret-key")
            >>> trade.create_order(
            ...     ordertype="stop-loss",
            ...     pair="XBTUSD",
            ...     volume=20,
            ...     price=22000,
            ...     side="buy",
            ... )
            {
                'txid': ['THNUL1-8ZAS5-EEF3A8'],
                'descr': {
                    'order': 'buy 20.00000000 XBTUSD @ stop loss 22000.0'
                }
            }

        .. code-block:: python
            :linenos:
            :caption: Spot Trade: Create stop-loss-limit and take-profit-limit orders

            '''
            When the price hits $25000:
               1. A limit buy order will be placed at $24000 with 2x leverage.
               2. When the limit order gets closed/filled at $24000
                  The stop-loss-limit part is done and the tale-profit-limit
                  part begins.
               3. When the price hits $27000 a limit order will be placed at
                  $26800 to sell 1.2 BTC. This ensures that the asset will
                  be sold for $26800 or better.
            '''
            >>> from kraken.spot import Trade
            >>> trade = Trade(key="api-key", secret="secret-key")
            >>> from datetime import datetime, timedelta, timezone
            >>> deadline = (
            ...     datetime.now(timezone.utc) + timedelta(seconds=20)
            ... ).isoformat()
            >>> trade.create_order(
            ...     ordertype="stop-loss-limit",
            ...     pair="XBTUSD",
            ...     side="buy",
            ...     volume=1.2,
            ...     price=24000,
            ...     price2=25000,
            ...     validate=True, # just validate the input, do not place on the market
            ...     trigger="last",
            ...     timeinforce="GTC",
            ...     leverage=4,
            ...     deadline=deadline,
            ...     close_ordertype="take-profit-limit",
            ...     close_price=27000,
            ...     close_price2=26800,
            ... )
            {
                'descr': {
                    'order': 'buy 0.00100000 XBTUSD @ stop loss 24000.0 -> limit 25000.0 with 2:1 leverage',
                    'close': 'close position @ take profit 27000.0 -> limit 26800.0'
                }
            }

            '''
            The price2 and close_price2 can also be set to absolut or relative changes.
                * Prefixed using "+" or "-" defines the change in the quote asset
                * Prefixed by # is the same as "+" and "-" but the sign is set automatically
                * The the percentage sign "%" can be used to define relative changes.
            '''
            >>> trade.create_order(
            ...     ordertype="stop-loss-limit",
            ...     pair="XBTUSD",
            ...     side="buy",
            ...     volume=1.2,
            ...     price=24000,
            ...     price2="+1000",
            ...     validate=True,
            ...     trigger="last",
            ...     timeinforce="GTC",
            ...     close_ordertype="take-profit-limit",
            ...     close_price=27000,
            ...     close_price2="#2%",
            ... )
            {
                'descr': {
                    'order': 'buy 0.00100000 XBTUSD @ stop loss 24000.0 -> limit +1000.0',
                    'close': 'close position @ take profit 27000.0 -> limit -2.0000%'
                }
            }
        """
        params: dict = {
            "ordertype": ordertype,
            "type": side,
            "pair": pair,
            "volume": volume
            if not truncate
            else self.truncate(amount=volume, amount_type="volume", pair=pair),
            "stp_type": stptype,
            "starttm": starttm,
            "validate": validate,
            "reduce_only": reduce_only,
        }

        trigger_ordertypes: tuple = (
            "stop-loss",
            "stop-loss-limit",
            "take-profit-limit",
            "take-profit-limit",
        )

        if defined(trigger):
            if ordertype not in trigger_ordertypes:
                raise ValueError(f"Cannot use trigger on ordertype {ordertype}!")
            params["trigger"] = trigger
        if defined(timeinforce):
            params["timeinforce"] = timeinforce
        if defined(expiretm):
            params["expiretm"] = str(expiretm)
        if defined(price):
            params["price"] = (
                price
                if not truncate
                else self.truncate(amount=price, amount_type="price", pair=pair)
            )
        if ordertype in ("stop-loss-limit", "take-profit-limit"):
            if not defined(price2):
                raise ValueError(
                    f"Ordertype {ordertype} requires a secondary price (price2)!",
                )
            params["price2"] = str(price2)
        elif price2 is not None:
            raise ValueError(
                f"Ordertype {ordertype} dos not allow a second price (price2)!",
            )
        if defined(leverage):
            params["leverage"] = str(leverage)
        if defined(oflags):
            params["oflags"] = oflags
        if defined(close_ordertype):
            params["close[ordertype]"] = close_ordertype
        if defined(close_price):
            params["close[price]"] = str(close_price)
        if defined(close_price2):
            params["close[price2]"] = str(close_price2)
        if defined(deadline):
            params["deadline"] = deadline
        if defined(userref):
            params["userref"] = userref
        if defined(displayvol):
            params["displayvol"] = str(displayvol)

        return self._request(  # type: ignore[return-value]
            method="POST",
            uri="/private/AddOrder",
            params=params,
            extra_params=extra_params,
        )

    def create_order_batch(
        self: Trade,
        orders: list[dict],
        pair: str,
        deadline: Optional[str] = None,
        *,
        validate: bool = False,
        *,
        extra_params: Optional[dict] = None,
    ) -> dict:
        """
        Create a batch of max 15 orders for a specific asset pair.

        Requires the ``Create and modify orders`` permission in
        the API key settings.

        - https://docs.kraken.com/rest/#operation/addOrderBatch

        :param orders: Dictionary of order objects (see the referenced Kraken documentation for more information)
        :type orders: List[dict]
        :param pair: Asset pair to place the orders for
        :type pair: str
        :param deadline: RFC3339 timestamp + {0..60} seconds that defines when the matching engine should reject the order.
        :type deadline: str, optional
        :param validate: Validate the orders without placing them. (default: ``False``)
        :type validate: bool, optional
        :return: Information about the placed orders
        :rtype: dict

        .. code-block:: python
            :linenos:
            :caption: Spot Trade: Create a batch order

            >>> from kraken.spot import Trade
            >>> trade = Trade(key="api-key", secret="secret-key")
            >>> trade.create_order_batch(orders=[
            ...         {
            ...             "close": {
            ...                 "ordertype": "stop-loss-limit",
            ...                 "price": 21000,
            ...                 "price2": 20000,
            ...             },
            ...             "ordertype": "limit",
            ...             "price": 25000,
            ...             "timeinforce": "GTC",
            ...             "type": "buy",
            ...             "userref": 16861348843,
            ...             "volume": 1,
            ...         },
            ...         {
            ...             "ordertype": "limit",
            ...             "price": 1000000,
            ...             "timeinforce": "GTC",
            ...             "type": "sell",
            ...             "userref": 16861348843,
            ...             "volume": 2,
            ...         },
            ...     ],
            ...     pair="BTC/USD"
            ... )
            {
                'orders': [{
                    'order': 'buy 1 BTCUSD @ limit 25000',
                    'txid': 'O5TLGX-DKKTU-WKRAZ5',
                    'close': 'close position @ stop loss 21000.0 -> limit 20000.0'
                }, {
                    'order': "sell 2 BTCUSD @ limit 1000000',
                    'txid': 'OBGFYP-XVQNL-P4GMWF'
                }]
            }
        """
        params: dict = {"orders": orders, "pair": pair, "validate": validate}
        if defined(deadline):
            params["deadline"] = deadline
        return self._request(  # type: ignore[return-value]
            method="POST",
            uri="/private/AddOrderBatch",
            params=params,
            do_json=True,
            extra_params=extra_params,
        )

    @ensure_string("oflags")
    def edit_order(  # noqa: PLR0913
        self: Trade,
        txid: str,
        pair: str,
        volume: Optional[str | float] = None,
        price: Optional[str | float] = None,
        price2: Optional[str | float] = None,
        oflags: Optional[str] = None,
        deadline: Optional[str] = None,
        cancel_response: Optional[bool] = None,
        userref: Optional[int] = None,
        *,
<<<<<<< HEAD
        extra_params: Optional[dict] = None,
=======
        truncate: bool = False,
        validate: bool = False,
>>>>>>> 31f938a8
    ) -> dict:
        """
        Edit an open order.

        Requires the ``Create and modify orders`` permission in
        the API key settings.

        - https://docs.kraken.com/rest/#operation/editOrder

        :param txid: The txid of the order to edit
        :type txid: str
        :param pair: The asset pair of the order
        :type pair: str
        :param volume: Set a new volume
        :type volume: str | float, optional
        :param price: Set a new price
        :type price: str | float, optional
        :param price2: Set a new second price
        :type price2: str | float, optional
        :param oflags: Order flags like ``post``, ``fcib``, ``fciq``, ``nomp``,
            ``viqc`` (see the referenced Kraken documentation for more information)
        :type oflags: str | List[str], optional
        :param deadline: (see the referenced Kraken documentation for more information)
        :type deadline: string
        :param cancel_response: See the referenced Kraken documentation for more information
        :type cancel_response: bool, optional
        :param truncate: If enabled: round the ``price`` and ``volume`` to Kraken's
            maximum allowed decimal places. See https://support.kraken.com/hc/en-us/articles/4521313131540
            fore more information about decimals.
        :type truncate: bool, optional
        :param validate: Validate the order without placing on the market (default: ``False``)
        :type validate: bool, optional
        :param userref: User reference id for example to group orders
        :type userref: int
        :return: Success or failure
        :rtype: dict

        .. code-block:: python
            :linenos:
            :caption: Spot Trade: Modify an order

            >>> from kraken.spot import Trade
            >>> trade = Trade(key="api-key", secret="secret-key")
            >>> trade.edit_order(txid="OBGFYP-XVQNL-P4GMWF",
            ...     volume=0.75,
            ...     pair="XBTUSD",
            ...     price=1250000
            ... )
            {
                'status': 'ok',
                'txid': 'OFVXHJ-KPQ3B-VS7ELA',
                'originaltxid': 'OBGFYP-XVQNL-P4GMWF',
                'volume': '0.75',
                'price': '1250000',
                'orders_cancelled': 1,
                'descr': {
                    'order': 'sell 0.75 XXBTZUSD @ limit 1250000'
                }
            }
        """
        params: dict = {"txid": txid, "pair": pair, "validate": validate}
        if defined(userref):
            params["userref"] = userref
        if defined(volume):
            params["volume"] = (
                str(volume)
                if not truncate
                else self.truncate(amount=volume, amount_type="volume", pair=pair)
            )
        if defined(price):
            params["price"] = (
                str(price)
                if not truncate
                else self.truncate(amount=price, amount_type="price", pair=pair)
            )
        if defined(price2):
            params["price2"] = price2
        if defined(oflags):
            params["oflags"] = oflags
        if defined(cancel_response):
            params["cancel_response"] = cancel_response
        if defined(deadline):
            params["deadline"] = deadline
        return self._request(  # type: ignore[return-value]
            "POST",
            uri="/private/EditOrder",
            params=params,
            extra_params=extra_params,
        )

    @ensure_string("txid")
    def cancel_order(
        self: Trade,
        txid: str,
        *,
        extra_params: Optional[dict] = None,
    ) -> dict:
        """
        Cancel a specific order by ``txid``. Instead of a transaction id
        a user reference id can be passed.

        Requires the ``Cancel/close orders`` permission in
        the API key settings.

        - https://docs.kraken.com/rest/#operation/cancelOrder

        :param txid: Transaction id or comma delimited list of user reference ids to cancel.
        :type txid: str
        :return: Success or failure - Number of closed orders
        :rtype: dict

        .. code-block:: python
            :linenos:
            :caption: Spot Trade: Cancel an order

            >>> from kraken.spot import Trade
            >>> trade = Trade(key="api-key", secret="secret-key")
            >>> trade.cancel_order(txid="OAUHYR-YCVK6-P22G6P")
            { 'count': 1 }
        """
        return self._request(  # type: ignore[return-value]
            method="POST",
            uri="/private/CancelOrder",
            params={"txid": txid},
            extra_params=extra_params,
        )

    def cancel_all_orders(
        self: Trade,
        *,
        extra_params: Optional[dict] = None,
    ) -> dict:
        """
        Cancel all open orders.

        Requires the ``Cancel/close orders`` permission in
        the API key settings.

        - https://docs.kraken.com/rest/#operation/cancelAllOrders

        :return: Success or failure - Number of closed orders
        :rtype: dict

        .. code-block:: python
            :linenos:
            :caption: Spot Trade: Cancel all open orders

            >>> from kraken.spot import Trade
            >>> trade = Trade(key="api-key", secret="secret-key")
            >>> trade.cancel_all_orders()
            { 'count': 2 }
        """
        return self._request(  # type: ignore[return-value]
            method="POST",
            uri="/private/CancelAll",
            extra_params=extra_params,
        )

    def cancel_all_orders_after_x(
        self: Trade,
        timeout: int = 0,
        *,
        extra_params: Optional[dict] = None,
    ) -> dict:
        """
        Cancel all orders after a timeout. This can be used as Dead Man's Switch.

        Requires the ``Create and modify orders`` permission in
        the API key settings.

        - https://docs.kraken.com/rest/#operation/cancelAllOrdersAfter

        :param timeout: Optional The timeout in seconds, deactivate by passing the default: ``0``
        :type timeout: int, optional
        :return: Current time and trigger time
        :rtype: dict

        .. code-block:: python
            :linenos:
            :caption: Spot Trade: Set the Death Man's Switch

            >>> from kraken.spot import Trade
            >>> trade = Trade(key="api-key", secret="secret-key")
            >>> trade.cancel_all_orders_after_x(timeout=60)
            {
                'currentTime': '2023-04-06T06:51:56Z',
                'triggerTime': '2023-04-06T06:52:56Z'
            }
        """
        return self._request(  # type: ignore[return-value]
            method="POST",
            uri="/private/CancelAllOrdersAfter",
            params={"timeout": timeout},
            extra_params=extra_params,
        )

<<<<<<< HEAD
    def cancel_order_batch(
        self: Trade,
        orders: List[Union[str, int]],
        *,
        extra_params: Optional[dict] = None,
    ) -> dict:
=======
    def cancel_order_batch(self: Trade, orders: list[str | int]) -> dict:
>>>>>>> 31f938a8
        """
        Cancel a a list of orders by ``txid`` or ``userref``

        Requires the ``Cancel/close orders`` permission in
        the API key settings.

        - https://docs.kraken.com/rest/#operation/cancelOrderBatch

        :param orders: List of orders to cancel
        :type orders: list[str | int]
        :return: Success or failure - Number of closed orders
        :rtype: dict

        .. code-block:: python
            :linenos:
            :caption: Spot Trade: Cancel multiple orders

            >>> from kraken.spot import Trade
            >>> trade = Trade(key="api-key", secret="secret-key")
            >>> trade.cancel_order_batch(
            ...     orders=["OG5IL4-6AR7I-ZAPZEZ", "OAUHYR-YCVK6-P22G6P"]
            ... )
            { count': 2 }
        """
        return self._request(  # type: ignore[return-value]
            method="POST",
            uri="/private/CancelOrderBatch",
            params={"orders": orders},
            do_json=True,
            extra_params=extra_params,
        )

    @lru_cache()
    def truncate(
        self: Trade,
        amount: Decimal | float | str,
        amount_type: str,
        pair: str,
    ) -> str:
        """
        Kraken only allows volume and price amounts to be specified with a specific number of
        decimal places, and these vary depending on the currency pair used.

        This function converts an amount of a specific type and pair to a string that uses
        the correct number of decimal places.

        - https://support.kraken.com/hc/en-us/articles/4521313131540

        This function uses caching. Run ``truncate.clear_cache()`` to clear.

        :param amount: The floating point number to represent
        :type amount: Decimal | float | str
        :param amount_type: What the amount represents. Either ``"price"`` or ``"volume"``
        :type amount_type: str
        :param pair: The currency pair the amount is in reference to.
        :type pair: str
        :raises ValueError: If the ``amount_type`` is ``price`` and the price is less
            than the costmin.
        :raises ValueError: If the ``amount_type`` is ``volume`` and the volume is
            less than the ordermin.
        :raises ValueError: If no valid ``amount_type`` was passed.
        :return: A string representation of the amount.
        :rtype: str

        .. code-block:: python
            :linenos:
            :caption: Spot Trade: Truncate

            >>> print(trade.truncate(
            ...     amount=0.123456789,
            ...     amount_type="volume",
            ...     pair="XBTUSD"
            ... ))
            0.12345678

            >>> print(trade.truncate(
            ...     amount=21123.12849829993,
            ...     amount_type="price",
            ...     pair="XBTUSD")
            ... ))
            21123.1

            >>> print(trade.truncate(
            ...     amount=0.1,
            ...     amount_type="volume",
            ...     pair="XBTUSD"
            ... ))
            0.10000000

            >>> print(trade.truncate(
            ...     amount=21123,
            ...     amount_type="price",
            ...     pair="XBTUSD"
            ... ))
            21123.0
        """
        if amount_type not in ("price", "volume"):
            raise ValueError("Amount type must be 'volume' or 'price'!")

        pair_data: dict = self.__market.get_asset_pairs(pair=pair)
        data: dict = pair_data[next(iter(pair_data))]

        pair_decimals: int = int(data["pair_decimals"])
        lot_decimals: int = int(data["lot_decimals"])

        ordermin: Decimal = Decimal(data["ordermin"])
        costmin: Decimal = Decimal(data["costmin"])

        amount = Decimal(amount)
        decimals: int

        if amount_type == "price":
            if costmin > amount:
                raise ValueError(f"Price is less than the costmin: {costmin}!")
            decimals = pair_decimals
        else:  # amount_type == "volume":
            if ordermin > amount:
                raise ValueError(f"Volume is less than the ordermin: {ordermin}!")
            decimals = lot_decimals

        amount_rounded: float = floor(float(amount) * 10**decimals) / 10**decimals
        return f"{amount_rounded:.{decimals}f}"


__all__ = ["Trade"]<|MERGE_RESOLUTION|>--- conflicted
+++ resolved
@@ -86,13 +86,10 @@
         deadline: Optional[str] = None,
         userref: Optional[int] = None,
         *,
-<<<<<<< HEAD
-        extra_params: Optional[dict] = None,
-=======
         truncate: bool = False,
         reduce_only: Optional[bool] = False,
         validate: bool = False,
->>>>>>> 31f938a8
+        extra_params: Optional[dict] = None,
     ) -> dict:
         """
         Create a new order and place it on the market.
@@ -375,7 +372,6 @@
         deadline: Optional[str] = None,
         *,
         validate: bool = False,
-        *,
         extra_params: Optional[dict] = None,
     ) -> dict:
         """
@@ -463,12 +459,9 @@
         cancel_response: Optional[bool] = None,
         userref: Optional[int] = None,
         *,
-<<<<<<< HEAD
-        extra_params: Optional[dict] = None,
-=======
         truncate: bool = False,
         validate: bool = False,
->>>>>>> 31f938a8
+        extra_params: Optional[dict] = None,
     ) -> dict:
         """
         Edit an open order.
@@ -665,16 +658,12 @@
             extra_params=extra_params,
         )
 
-<<<<<<< HEAD
     def cancel_order_batch(
         self: Trade,
-        orders: List[Union[str, int]],
+        orders: list[str | int],
         *,
         extra_params: Optional[dict] = None,
     ) -> dict:
-=======
-    def cancel_order_batch(self: Trade, orders: list[str | int]) -> dict:
->>>>>>> 31f938a8
         """
         Cancel a a list of orders by ``txid`` or ``userref``
 
