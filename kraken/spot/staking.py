--- conflicted
+++ resolved
@@ -158,15 +158,11 @@
             extra_params=extra_params,
         )
 
-<<<<<<< HEAD
     def list_stakeable_assets(
         self: Staking,
         *,
         extra_params: Optional[dict] = None,
-    ) -> List[dict]:
-=======
-    def list_stakeable_assets(self: Staking) -> list[dict]:
->>>>>>> 31f938a8
+    ) -> list[dict]:
         """
         Get a list of stakeable assets. Only assets that the user is able to stake
         will be shown.
@@ -226,15 +222,11 @@
             extra_params=extra_params,
         )
 
-<<<<<<< HEAD
     def get_pending_staking_transactions(
         self: Staking,
         *,
         extra_params: Optional[dict] = None,
-    ) -> List[dict]:
-=======
-    def get_pending_staking_transactions(self: Staking) -> list[dict]:
->>>>>>> 31f938a8
+    ) -> list[dict]:
         """
         Get the list of pending staking transactions of the user.
 
@@ -273,15 +265,11 @@
             extra_params=extra_params,
         )
 
-<<<<<<< HEAD
     def list_staking_transactions(
         self: Staking,
         *,
         extra_params: Optional[dict] = None,
-    ) -> List[dict]:
-=======
-    def list_staking_transactions(self: Staking) -> list[dict]:
->>>>>>> 31f938a8
+    ) -> list[dict]:
         """
         List the last 1000 staking transactions of the past 90 days.
 
